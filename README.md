--- conflicted
+++ resolved
@@ -83,12 +83,9 @@
 git clone --recurse-submodules https://github.com/abizovnuralem/go2_ros2_sdk.git src
 sudo apt install ros-$ROS_DISTRO-image-tools
 sudo apt install ros-$ROS_DISTRO-vision-msgs
-<<<<<<< HEAD
+
 sudo apt install python3-pip clang portaudio19-dev
-=======
-sudo apt install python3-pip clang
 cd src
->>>>>>> 4faf6989
 pip install -r requirements.txt
 cd ..
 ```
