![Ros2 SDK](https://github.com/abizovnuralem/go2_ros2_sdk/assets/33475993/49edebbe-11b6-49c6-b82d-bc46257674bd)

# Welcome to the Unitree Go2 ROS2 SDK Project!

[![IsaacSim](https://img.shields.io/badge/IsaacSim-4.0-silver.svg)](https://docs.omniverse.nvidia.com/isaacsim/latest/overview.html)
[![Python](https://img.shields.io/badge/python-3.10-blue.svg)](https://docs.python.org/3/whatsnew/3.10.html)
[![Linux platform](https://img.shields.io/badge/platform-linux--64-orange.svg)](https://releases.ubuntu.com/22.04/)
[![Windows platform](https://img.shields.io/badge/platform-windows--64-orange.svg)](https://www.microsoft.com/en-us/)
![ROS2 Build](https://github.com/abizovnuralem/go2_ros2_sdk/actions/workflows/ros_build.yaml/badge.svg)
[![License](https://img.shields.io/badge/license-BSD--2-yellow.svg)](https://opensource.org/licenses/BSD-2-Clause)

We are happy to present you our integration of the Unitree Go2 with ROS2 over Wi-Fi, that was designed by the talented [@tfoldi](https://github.com/tfoldi). You can explore his groundbreaking work at [go2-webrtc](https://github.com/tfoldi/go2-webrtc).

This repo will empower your Unitree GO2 AIR/PRO/EDU robots with ROS2 capabilities, using both WebRTC (Wi-Fi) and CycloneDDS (Ethernet) protocols.

If you are using WebRTC (Wi-Fi) protocol, close the connection with a mobile app before connecting to the robot.

## Project RoadMap:

1. URDF :white_check_mark: 
2. Joint states sync in real time :white_check_mark: 
3. IMU sync in real time :white_check_mark: 
4. Joystick control in real time :white_check_mark: 
6. Go2 topics info in real time :white_check_mark: 
7. Foot force sensors info in real time :white_check_mark: 
8. Lidar stream (added pointCloud2) :white_check_mark: 
9. Camera stream :white_check_mark:
10. Foxglove bridge :white_check_mark:
11. Laser Scan :white_check_mark:
12. Multi robot support :white_check_mark:
13. WebRTC and CycloneDDS support :white_check_mark:
14. Creating a PointCloud map and store it :white_check_mark:
<<<<<<< HEAD
15. SLAM (slam_toolbox) :white_check_mark:
16. Navigation (nav2) :white_check_mark:
17. Object detection
=======
15. SLAM (slam_toolbox) (in the current version is not working, need to fix params)
16. Navigation (nav2) (in the current version is not working, need to fix params)
17. Object detection :white_check_mark:
>>>>>>> a233a24d
18. AutoPilot

## Your feedback and support mean the world to us. 

If you're as enthusiastic about this project as we are, please consider giving it a :star: star!!!

Your encouragement fuels our passion and helps us develop our RoadMap further. We welcome any help or suggestions you can offer!

Together, let's push the boundaries of what's possible with the Unitree Go2 and ROS2!

## Exciting Features:

:sparkles: Full ROS2 SDK support for your Unitree GO2

:robot: Compatible with AIR, PRO, and EDU variants

:footprints: Access to foot force sensors feedback (available on some GO2 PRO models or EDU)


## Real time Go2 Air/PRO/EDU joints sync:

<p align="center">
<img width="1280" height="640" src="https://github.com/abizovnuralem/go2_ros2_sdk/assets/33475993/bf3f5a83-f02b-4c78-a7a1-b379ce057492" alt='Go2 joints sync'>
</p>

## Go2 Air/PRO/EDU lidar point cloud:

<p align="center">
<img width="1280" height="640" src="https://github.com/abizovnuralem/go2_ros2_sdk/assets/33475993/9c1c3826-f875-4da1-a650-747044e748e1" alt='Go2 point cloud'>
</p>


## System requirements
Tested systems and ROS2 distro
|systems|ROS2 distro|Build status
|--|--|--|
|Ubuntu 22.04|iron|![ROS2 CI](https://github.com/abizovnuralem/go2_ros2_sdk/actions/workflows/ros_build.yaml/badge.svg)
|Ubuntu 22.04|humble|![ROS2 CI](https://github.com/abizovnuralem/go2_ros2_sdk/actions/workflows/ros_build.yaml/badge.svg)
|Ubuntu 22.04|rolling|![ROS2 CI](https://github.com/abizovnuralem/go2_ros2_sdk/actions/workflows/ros_build.yaml/badge.svg)


## Installation

```shell
mkdir -p ros2_ws/src
cd ros2_ws/src
git clone --recurse-submodules https://github.com/abizovnuralem/go2_ros2_sdk.git
cp -a go2_ros2_sdk/. .
rm -r -f go2_ros2_sdk
sudo apt install ros-humble-image-tools
sudo apt install ros-humble-vision-msgs
sudo apt install python3-pip clang
pip install -r requirements.txt
cd ..
```

NOTE 1: check for any error messages, and do not disregard them. If `pip install` does not complete cleanly, various features will not work. For example, `open3d` does not yet support `python3.12` and therefore you will need to set up a 3.11 `venv` first etc.

NOTE 2: for real time object detection and tracking, please install [PyTorch](https://pytorch.org/).

Install `rust` language support in your system: [instructions](https://www.rust-lang.org/tools/install) 

`cargo` should work in terminal
```shell
cargo --version
```

Build `go2_ros_sdk`. You need to have `ros2` and `rosdep` installed. If you do not: [instructions](https://docs.ros.org/en/humble/Installation.html). Then:
```shell
source /opt/ros/$ROS_DISTRO/setup.bash
rosdep install --from-paths src --ignore-src -r -y
colcon build
```

## Usage
Don't forget to set up your Go2 robot in Wifi-mode and obtain the IP. You can use the mobile app to get it, go to Device -> Data -> Automatic Machine Inspection and look for STA Network: wlan0.

```shell
source install/setup.bash
export ROBOT_IP="robot_ip"
export CONN_TYPE="webrtc"
ros2 launch go2_robot_sdk robot.launch.py
```

## Real time image detection and tracking

<p align="center">
<img width="300" src="https://github.com/abizovnuralem/go2_ros2_sdk/doc_images/go2_air_giraffe.png" alt='Giraffe Detection and Tracking'>
</p>

This capability is directly based on [J. Francis's work](https://github.com/jfrancis71/ros2_coco_detector). Once you have launched the sdk, the color image data will be available at `go2_camera/color/image`. In another terminal enter:

```bash
source install/setup.bash
ros2 run coco_detector coco_detector_node
```

There will be a short delay the first time the node is run for PyTorch TorchVision to download the neural network. You should see a downloading progress bar. This network is then cached for subsequent runs.

On another terminal, to view the detection messages:
```shell
source install/setup.bash
ros2 topic echo /detected_objects
```
The detection messages contain the detected object (`class_id`) and the `score`, a number from 0 to 1. For example: `detections:results:hypothesis:class_id: giraffe` and `detections:results:hypothesis:score: 0.9989`. The `bbox:center:x` and `bbox:center:y` contain the centroid of the object in pixels. These data can be used to implement real-time object following for animals and people. People are detected as `detections:results:hypothesis:class_id: person`.

To view the image stream annotated with the labels and bounding boxes:
```shell
source install/setup.bash
ros2 run image_tools showimage --ros-args -r /image:=/annotated_image
```

Example Use:

```shell
ros2 run coco_detector coco_detector_node --ros-args -p publish_annotated_image:=False -p device:=cuda -p detection_threshold:=0.7
```

This will run the coco detector without publishing the annotated image (it is True by default) using the default CUDA device (device=cpu by default). It sets the detection_threshold to 0.7 (it is 0.9 by default). The detection_threshold should be between 0.0 and 1.0; the higher this number the more detections will be rejected. If you have too many false detections try increasing this number. Thus only Detection2DArray messages are published on topic /detected_objects.

## 3D map generation
To save the map, you need to:

```shell
export MAP_SAVE=True
export MAP_NAME="3d_map"
```

Every 10 seconds, the map will be save to root folder of the repo.

## Multi robot support 
If you want to connect several robots for collaboration:

```
export ROBOT_IP="robot_ip_1, robot_ip_2, robot_ip_N"
```

## Switching between webrtc connection (Wi-Fi) to CycloneDDS (Ethernet)
```
export CONN_TYPE="webrtc"
```
or
```
export CONN_TYPE="cyclonedds"
```

## Foxglove

<p align="center">
<img width="1200" height="630" src="https://github.com/abizovnuralem/go2_ros2_sdk/assets/33475993/f0920d6c-5b7a-4718-b781-8cfa03a88095" alt='Foxglove bridge'>
</p>

To use Foxglove, you need to install Foxglove Studio:
```
sudo snap install foxglove-studio
```

1. Open Foxglove Studio and press "Open Connection".
2. In the "Open Connection" settings, choose "Foxglove WebSocket" and use the default configuration ws://localhost:8765, then press "Open".

## WSL 2

If you are running ROS2 under WSL2 - you may need to configure Joystick\Gamepad to navigate the robot.

1. Step 1 - share device with WSL2

    Follow steps here https://learn.microsoft.com/en-us/windows/wsl/connect-usb to share your console device with WSL2

2. Step 2 - Enable WSL2 joystick drivers

    WSL2 does not come by default with the modules for joysticks. Build WSL2 Kernel with the joystick drivers. Follow the instructions here: https://github.com/dorssel/usbipd-win/wiki/WSL-support#building-your-own-wsl-2-kernel-with-additional-drivers  If you're comfortable with WSl2, skip the export steps and start at `Install prerequisites.`

    Before buiding, edit `.config` file and update the CONFIG_ values listed in this GitHub issue: https://github.com/microsoft/WSL/issues/7747#issuecomment-1328217406

2. Step 3 - Give permissions to /dev/input devices

    Once you've finished the guides under Step 3 - you should be able to see your joystick device under /dev/input

    ```bash
    ls /dev/input
    by-id  by-path  event0  js0
    ```

    By default /dev/input/event* will only have root permissions, so joy node won't have access to the joystick

    Create a file `/etc/udev/rules.d/99-userdev-input.rules` with the following content:
    `KERNEL=="event*", SUBSYSTEM=="input", RUN+="/usr/bin/setfacl -m u:YOURUSERNAME:rw $env{DEVNAME}"`

    Run as root: `udevadm control --reload-rules && udevadm trigger`

    https://askubuntu.com/a/609678

3. Step 3 - verify that joy node is able to see the device properly. 

    Run `ros2 run joy joy_enumerate_devices`

    ```
    ID : GUID                             : GamePad : Mapped : Joystick Device Name
    -------------------------------------------------------------------------------
    0 : 030000005e040000120b000007050000 :    true :  false : Xbox Series X Controller
    ```

## Thanks

Special thanks to @tfoldi, @legion1581, @budavariam, @alex.lin and TheRoboVerse community!

## License

This project is licensed under the BSD 2-clause License - see the [LICENSE](https://github.com/abizovnuralem/go2_ros2_sdk/blob/master/LICENSE) file for details.<|MERGE_RESOLUTION|>--- conflicted
+++ resolved
@@ -30,15 +30,9 @@
 12. Multi robot support :white_check_mark:
 13. WebRTC and CycloneDDS support :white_check_mark:
 14. Creating a PointCloud map and store it :white_check_mark:
-<<<<<<< HEAD
 15. SLAM (slam_toolbox) :white_check_mark:
 16. Navigation (nav2) :white_check_mark:
 17. Object detection
-=======
-15. SLAM (slam_toolbox) (in the current version is not working, need to fix params)
-16. Navigation (nav2) (in the current version is not working, need to fix params)
-17. Object detection :white_check_mark:
->>>>>>> a233a24d
 18. AutoPilot
 
 ## Your feedback and support mean the world to us. 
