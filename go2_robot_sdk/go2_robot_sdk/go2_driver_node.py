--- conflicted
+++ resolved
@@ -637,19 +637,6 @@
                     motor_state[9]['q'], motor_state[10]['q'], motor_state[11]['q'], # RL leg
                     motor_state[6]['q'], motor_state[7]['q'], motor_state[8]['q'],  # RR leg
                 ]
-<<<<<<< HEAD
-                
-                if self.robot_low_cmd:
-                    motors = self.robot_low_cmd[str(i)]['data']['motor_state']
-                    joint_state.position = [
-                        motors[3]['q'], motors[4]['q'], motors[5]['q'],
-                        motors[0]['q'], motors[1]['q'], motors[2]['q'],
-                        motors[9]['q'], motors[10]['q'], motors[11]['q'],
-                        motors[6]['q'], motors[7]['q'], motors[8]['q'],
-                    ]
-
-                self.joint_pub[i].publish(joint_state)
-=======
 
                 # Publish joint data.
                 try:
@@ -658,7 +645,6 @@
                     self.get_logger().error(
                         f"Error in publish_joint_state_webrtc: {e} for robot {i}"
                     )
->>>>>>> 8eb21681
 
     def publish_webrtc_commands(self, robot_num):
         while True:
